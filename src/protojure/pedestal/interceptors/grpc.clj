--- conflicted
+++ resolved
@@ -71,11 +71,7 @@
   ;; special-case unary return types
   (when-not server-streaming
     (let [output-ch (:in resp-ctx)]
-<<<<<<< HEAD
       (when (some? body) (async/>!! output-ch body))
-=======
-      (async/>!! output-ch (:body response))
->>>>>>> d6a9d4b3
       (async/close! output-ch)))
 
   (let [trailers-ch (async/promise-chan)]
